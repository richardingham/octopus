
__version__ = "trunk"

def run (runnable, logging = True):
	from twisted.internet import reactor

	if reactor.running:
		return runnable.run()

	else:
		if logging:
			import sys
			from twisted.python import log

			log.startLogging(sys.stdout)
			runnable.on("log", log.msg)

		def _complete (result):
			reactor.stop()

			if logging:
				runnable.off("log", log.msg)

		def _run ():
			runnable.run().addBoth(_complete)

<<<<<<< HEAD
		if logging:
			import sys
			from twisted.python import log
			log.startLogging(sys.stdout)
			runnable.log += log

		reactor.callWhenRunning(_run)
		reactor.run() 
=======
        reactor.callWhenRunning(_run)
        reactor.run()
>>>>>>> dd42e037
<|MERGE_RESOLUTION|>--- conflicted
+++ resolved
@@ -24,16 +24,5 @@
 		def _run ():
 			runnable.run().addBoth(_complete)
 
-<<<<<<< HEAD
-		if logging:
-			import sys
-			from twisted.python import log
-			log.startLogging(sys.stdout)
-			runnable.log += log
-
-		reactor.callWhenRunning(_run)
-		reactor.run() 
-=======
         reactor.callWhenRunning(_run)
-        reactor.run()
->>>>>>> dd42e037
+        reactor.run()