/**
 * @license
 * Visual Blocks Editor
 *
 * Copyright 2012 Google Inc.
 * https://github.com/google/blockly
 *
 * Licensed under the Apache License, Version 2.0 (the "License");
 * you may not use this file except in compliance with the License.
 * You may obtain a copy of the License at
 *
 *   http://www.apache.org/licenses/LICENSE-2.0
 *
 * Unless required by applicable law or agreed to in writing, software
 * distributed under the License is distributed on an "AS IS" BASIS,
 * WITHOUT WARRANTIES OR CONDITIONS OF ANY KIND, either express or implied.
 * See the License for the specific language governing permissions and
 * limitations under the License.
 */

/**
 * @fileoverview Variable blocks for Blockly.
 * @author mail@richardingham.net (Richard Ingham)
 */
'use strict';

import Blockly from '../core/blockly';
import Blocks from '../core/blocks';
import Block from '../core/block';
import Msg from '../core/msg';
import Mutator from '../core/mutator';
import {GlobalScope} from '../core/variables';
import FieldDropdown from '../core/field_dropdown';
import FieldTextInput from '../core/field_textinput';
import FieldFlydown from '../core/field_flydown';
import FieldMachineFlydown from '../core/field_machine_flydown';
import {withVariableDefinition} from './mixins.js';
import {MACHINES_CATEGORY_HUE} from '../colourscheme';
import {_extend as extend} from '../core/utils';
import {numberValidator} from '../core/validators';

<<<<<<< HEAD
=======
var _R2R4_vars = [{
  name: "status", title: "Status", type: "String", readonly: true
}, {
  name: "power", title: "Power", type: "String", options: ['off', 'on']
}, {
  name: "loop1", title: "Loop A", type: "String", options: ['load', 'inject']
}, {
  name: "loop2", title: "Loop B", type: "String", options: ['load', 'inject']
}, {
  name: "pressure_limit", title: "Pressure Limit", type: "Number", unit: { options: [['mbar', 1], ['bar', 1000]], default: 1 }
}, {
  name: "pressure", title: "System Pressure", type: "Number", readonly: true, unit: { options: [['mbar', 1], ['bar', 1000]], default: 1 }
}, {
  name: "output", title: "Output", type: "String", options: ['waste', 'collect']
}]
for (var i = 1; i < 3; i++) {
  _R2R4_vars.push({
    name: "pump" + i, title: "Pump " + String.fromCharCode(64 + i), parts: [
      { name: "target", title: "Target", type: "Number", unit: { options: [['mL/min', 1000], ['uL/min', 1]], default: 1000 }},
      { name: "rate", title: "Flow Rate", type: "Number", readonly: true, unit: { options: [['mL/min', 1000], ['uL/min', 1]], default: 1000 } },
      { name: "pressure", title: "Pressure", type: "Number", readonly: true, unit: { options: [['mbar', 1], ['bar', 1000]], default: 1000 } },
      { name: "input", title: "Input", type: "String", options: ['solvent', 'reagent'] },
      { name: "airlock", title: "Airlock", type: "Number", readonly: true }
    ]
  });
}
for (var i = 1; i < 5; i++) {
  _R2R4_vars.push({
    name: "heater" + i, title: "Heater " + String.fromCharCode(64 + i), parts: [
      { name: "target", title: "Target", type: "Number", unit: 'C' },
      { name: "temp", title: "Temperature", type: "Number", readonly: true, unit: 'C' },
      { name: "mode", title: "Mode", type: "Number", readonly: true },
      { name: "power", title: "Power", type: "Number", readonly: true, unit: 'W' }
    ]
  });
}

>>>>>>> 5f898e87
var _K120_vars = [
  { name: "status", title: "Status", type: "String", readonly: true },
  { name: "power", title: "Power", type: "String", options: ['off', 'on'] },
  { name: "target", title: "Target", type: "Number", unit: { options: [['mL/min', 1000], ['uL/min', 1]], default: 1000 } },
  { name: "rate", title: "Flow Rate", type: "Number", readonly: true }
];
var _S100_vars = [
  { name: "status", title: "Status", type: "String", readonly: true },
  { name: "power", title: "Power", type: "String", options: ['off', 'on'] },
  { name: "target", title: "Target", type: "Number", unit: { options: [['mL/min', 1000], ['uL/min', 1]], default: 1000 } },
  { name: "pressure", title: "Pressure", type: "Number", readonly: true, unit: { options: [['mbar', 1], ['bar', 1000]], default: 1000 } },
  { name: "rate", title: "Flow Rate", type: "Number", readonly: true }
];

var _MultiValve_vars = [
  { name: "position", title: "Position", type: "Number" }
];

var _MultiValve_options = [
  { name: "num_positions", title: "Number of positions", type: "Number", min: 0 }
];

var _iCIR_vars = [];
var _iCIR_options = [
  { name: "stream_names", title: "Data Streams", type: "String", multi: true, createAttributes: { type: "Number", readonly: true } }
];

var _SingleTracker_vars = [
  { name: "height", title: "Height", type: "Number", readonly: true }
];

var _MultiTracker_vars = [];
var _MultiTracker_options = [
  { name: "count", title: "Number to track", type: "Number", createAttributes: { name: "height%", title: "Height #%", type: "Number", readonly: true } }
];

var _ARROW_CHAR = /*goog.userAgent.ANDROID ? ' \u25B6 ' :*/ ' \u25B8 ';

var machineBlock = {
  init: function() {
    var default_name = this.machineDefaultName || "reactor";

    var thisBlock = this;

    function createMachineVariable () {
      var machineVars = thisBlock.machineVars;
      var machineVar = GlobalScope.addVariable(default_name, "machine");
      machineVar.setType("component");
      machineVar.setReadonly("true");

      if (thisBlock.machineVarFlags) {
        machineVar.flags = thisBlock.machineVarFlags;
      }

      addParts(machineVar, machineVars, "");
      return machineVar;
    }

    function addParts (variable, parts, titlePart) {
      var part;
      for (var i = 0; i < parts.length; i++) {
        part = parts[i];
        var display = titlePart + _ARROW_CHAR + part.title;
        var partVar = variable.addAttribute(part.name);
        partVar.setMenu(part.title);
        partVar.setDisplay(display);
        partVar.setType(part.parts ? "component" : part.type);
        partVar.setReadonly(part.readonly || part.parts);

        if (part.flags) {
          partVar.flags = part.flags;
        }

        if (part.options) {
          partVar.flags.options = part.options;
        }

        if (part.unit) {
          partVar.flags.unit = part.unit;
        }

        if (part.parts) {
          addParts(partVar, part.parts, display);
        }
      }
    }

    this.fieldName_ = withVariableDefinition(
      this, FieldMachineFlydown,
      FieldFlydown.DISPLAY_BELOW,
      default_name,
      true,
      createMachineVariable
    );

    //this.setHelpUrl('http://www.example.com/');
    this.setColour(MACHINES_CATEGORY_HUE);
    this.appendDummyInput()
        .appendField(this.machineTitle + " ")
        .appendField(this.fieldName_, 'NAME');
    this.appendValueInput("CONNECTION")
        .setCheck(this.machineConnectionType || "MachineConnection")
        .setAlign(Blockly.ALIGN_RIGHT)
        .appendField("connection");
    this.setTooltip('');
    this.setInputsInline(false);

    if (!this.isInFlyout) {
      if (this.machineOptions) {
        // Decide whether or not there are options requiring draggable blocks
        var options = this.machineOptions, multi = false;
        for (var i = 0, max = options.length; i < max; i++) {
          multi |= !!options[i].multi;
        }
        this.mutation = {};
        this.setMutator(new Mutator(
          multi ? ['machine_quark_argument'] : []
        ));

        this.decompose = function decompose (workspace) {
          var containerBlock = Block.obtain(workspace, 'machine_quark');
          var mutation = thisBlock.mutation;
          containerBlock.initSvg();
          var opt;
          for (var i = 0, max = options.length; i < max; i++) {
            opt = options[i];
            if (opt.multi) {
              containerBlock.appendDummyInput().appendField(opt.title);
              containerBlock.appendStatementInput(opt.name);
              var connection = containerBlock.getInput(opt.name).connection;
              if (mutation[opt.name] && mutation[opt.name].length) {
                for (var x = 0; x < mutation[opt.name].length; x++) {
                  var subBlock = Block.obtain(workspace, 'machine_quark_argument');
                  subBlock.setFieldValue(mutation[opt.name][x], 'VALUE');
                  subBlock.initSvg();
                  connection.connect(subBlock.previousConnection);
                  connection = subBlock.nextConnection;
                }
              }
            } else {
              if (opt.options) {
                containerBlock.appendDummyInput()
                  .appendField(new FieldDropdown(
                    opt.options.map(function (o) { return [o, o]; })
                  ), opt.name);
                if (mutation[opt.name]) {
                  containerBlock.setFieldValue(mutation[opt.name], opt.name);
                }
              } else if (opt.type == "Number") {
                containerBlock.appendDummyInput()
                  .appendField(opt.title + ": ")
                  .appendField(new FieldTextInput(
                    (mutation[opt.name] && mutation[opt.name].toString && mutation[opt.name].toString()) || '0',
                    numberValidator
                  ), opt.name);
              } else if (opt.type == "String") {
                containerBlock.appendDummyInput()
                  .appendField(opt.title + ": ")
                  .appendField(new FieldTextInput(mutation[opt.name] || ''), opt.name);
              }
            }
          }
          return containerBlock;
        };
        this.compose = function compose (containerBlock) {
          var block, opt, mutation = {};
          for (var i = 0, max = options.length; i < max; i++) {
            opt = options[i];
            if (opt.multi) {
              var values = [];
              block = containerBlock.getInputTargetBlock(opt.name);
              while (block) {
                values.push(block.getFieldValue('VALUE'));
                block = block.nextConnection &&
                  block.nextConnection.targetBlock();
              }
              mutation[opt.name] = values;
            } else {
              var value = containerBlock.getFieldValue(opt.name);
              mutation[opt.name] = opt.type === "Number" ? parseFloat(value) : value;
            }
          }
          thisBlock.mutation = mutation;
          thisBlock.applyMutation();
        };
        this.mutationToJSON = function mutationToJSON () {
          return JSON.stringify(thisBlock.mutation);
        };
        this.JSONToMutation = function JSONToMutation (obj) {
          thisBlock.mutation = obj;
          thisBlock.applyMutation();
        };
        this.mutationToDom = function mutationToDom () {
          if (!thisBlock.mutation) {
            return null;
          }
          var container = document.createElement('mutation');
          var opt;
          for (var i = 0, max = options.length; i < max; i++) {
            opt = options[i];
            if (opt.multi) {
              container.setAttribute(opt.name, JSON.stringify(thisBlock.mutation[opt.name]));
            } else {
              container.setAttribute(opt.name, thisBlock.mutation[opt.name]);
            }
          }
          return container;
        };
        this.domToMutation = function domToMutation (xmlElement) {
          var opt, mutation = {};
          for (var i = 0, max = options.length; i < max; i++) {
            opt = options[i];
            if (opt.multi) {
              mutation[opt.name] = JSON.parse(xmlElement.getAttribute(opt.name) || []);
            } else if (opt.type === "Number") {
              mutation[opt.name] = parseFloat(xmlElement.getAttribute(opt.name) || 0);
            } else {
              mutation[opt.name] = xmlElement.getAttribute(opt.name) || "";
            }
          }
          thisBlock.mutation = mutation;
          thisBlock.applyMutation();
        };
        this.applyMutation = function applyMutation (xmlElement) {
          var opt, attributes = machineVars.slice();
          for (var i = 0, max = options.length; i < max; i++) {
            opt = options[i];
            if (opt.createAttributes) {
              if (opt.multi) {
                thisBlock.mutation[opt.name].forEach(function (value) {
                  attributes.push(extend(opt.createAttributes, {
                    name: value,
                    title: value
                  }));
                });
              } else {
                var count = thisBlock.mutation[opt.name];
                for (var j = 0; j < count; j++) {
                  attributes.push(extend(opt.createAttributes, {
                    name: opt.createAttributes.name.replace('%', j + 1),
                    title: opt.createAttributes.title.replace('%', j + 1)
                  }));
                };
              }
            }
          }
          thisBlock.variable_.clearAttributes();
          addParts(thisBlock.variable_, attributes, "");
        };
      }
    }
  },
};

Blocks['machine_quark'] = {
  init: function() {
    //this.setHelpUrl(Msg.CONTROLS_IF_HELPURL);
    this.setColour(MACHINES_CATEGORY_HUE);
  }
};

Blocks['machine_quark_argument'] = {
  init: function() {
    //this.setHelpUrl(Msg.CONTROLS_IF_HELPURL);
    this.setColour(MACHINES_CATEGORY_HUE);
    this.appendDummyInput()
        .appendField(new FieldTextInput(''), 'VALUE');
    this.setPreviousStatement(true);
    this.setNextStatement(true);
  }
};

Blocks['machine_knauer_K120'] = extend({
  machineTitle: "Knauer K120",
  machineDefaultName: "pump",
  machineVars: _K120_vars,
}, machineBlock);

Blocks['machine_knauer_S100'] = extend({
  machineTitle: "Knauer S100",
  machineDefaultName: "pump",
  machineVars: _S100_vars,
}, machineBlock);

Blocks['machine_vici_multivalve'] = extend({
  machineTitle: "VICI multi-position valve",
  machineDefaultName: "valve",
  machineVars: _MultiValve_vars,
  machineOptions: _MultiValve_options,
}, machineBlock);

Blocks['machine_mt_icir'] = extend({
  machineTitle: "MT FlowIR",
  machineDefaultName: "ir",
  machineVars: _iCIR_vars,
  machineOptions: _iCIR_options,
}, machineBlock);

Blocks['machine_wpi_aladdin'] = extend({
  machineTitle: "WPI Aladdin syringe pump",
  machineDefaultName: "pump",
  machineVars: [
    { name: "status", title: "Status", type: "String", readonly: true },
    { name: "rate", title: "Flow rate", type: "Number", unit: { options: [['mL/min', 1000], ['uL/min', 1]], default: 1000 } },
    { name: "direction", title: "Direction", type: "String", options: ['infuse', 'withdraw'] },
    { name: "dispensed", title: "Dispensed volume", type: "Number", readonly: true },
    { name: "withdrawn", title: "Withdrawn volume", type: "Number", readonly: true }
  ],
  machineOptions: [
    { name: "syringe_diameter", title: "Syringe Diameter /mm", type: "Number", min: 0 }
  ]
}, machineBlock);

Blocks['machine_phidgets_phsensor'] = extend({
  machineTitle: "Phidgets pH Sensor",
  machineDefaultName: "phsensor",
  machineVars: [
    { name: "ph", title: "pH Reading", type: "Number", readonly: true },
    { name: "temperature", title: "Temperature", type: "Number", unit: 'C' }
  ],
  machineOptions: [
    { name: "min_change", title: "Minimum pH Change", type: "Number", min: 0 }
  ],
  machineConnectionType: "PhidgetConnection"
}, machineBlock);

Blocks['machine_imageprovider'] = extend({
  machineTitle: "Image Provider",
  machineDefaultName: "camera",
  machineVars: [
    { name: "image", title: "Image", type: "Image", readonly: true }
  ],
  machineConnectionType: "CameraConnection"
}, machineBlock);

Blocks['machine_singletracker'] = extend({
  machineTitle: "Single Tracker",
  machineDefaultName: "tracker",
  machineVars: _SingleTracker_vars,
  machineConnectionType: "CameraConnection"
}, machineBlock);

Blocks['machine_multitracker'] = extend({
  machineTitle: "Multi Tracker",
  machineDefaultName: "tracker",
  machineVars: _MultiTracker_vars,
  machineOptions: _MultiTracker_options,
  machineConnectionType: "CameraConnection"
}, machineBlock);

Blocks['machine_omega_hh306a'] = extend({
  machineTitle: "Omega HH306A",
  machineDefaultName: "thermocouple",
  machineVars: [
    { name: "temp1", title: "Temperature 1", type: "Number", readonly: true },
    { name: "temp2", title: "Temperature 2", type: "Number", readonly: true }
  ]
}, machineBlock);

Blocks['machine_harvard_phd2000'] = extend({
  machineTitle: "Harvard PHD2000 infuse-only syringe pump",
  machineDefaultName: "pump",
  machineVars: [
    { name: "status", title: "Status", type: "String", readonly: true },
    { name: "rate", title: "Flow rate", type: "Number", unit: { options: [['mL/min', 1000], ['uL/min', 1]], default: 1000 } },
    { name: "dispensed", title: "Dispensed volume", type: "Number", readonly: true },
    { name: "target_volume", title: "Target volume", type: "Number", unit: 'mL' }
  ],
  machineOptions: [
    { name: "syringe_diameter", title: "Syringe Diameter /mm", type: "Number", min: 0 }
  ]
}, machineBlock);

Blocks['machine_mt_sics_balance'] = extend({
  machineTitle: "MT Balance (SICS)",
  machineDefaultName: "balance",
  machineVars: [
    { name: "status", title: "Status", type: "String", readonly: true },
    { name: "weight", title: "Weight", type: "Number", readonly: true }
  ]
}, machineBlock);

Blocks['machine_startech_powerremotecontrol'] = extend({
  machineTitle: "StarTech Power Remote Control",
  machineDefaultName: "powerswitch",
  machineVars: [
    { name: "current", title: "Current", type: "Number", readonly: true },
    { name: "port1", title: "Port 1", type: "String", options: ['off', 'on'] },
    { name: "port2", title: "Port 2", type: "String", options: ['off', 'on'] },
    { name: "port3", title: "Port 3", type: "String", options: ['off', 'on'] },
    { name: "port4", title: "Port 4", type: "String", options: ['off', 'on'] },
    { name: "port5", title: "Port 5", type: "String", options: ['off', 'on'] },
    { name: "port6", title: "Port 6", type: "String", options: ['off', 'on'] },
    { name: "port7", title: "Port 7", type: "String", options: ['off', 'on'] },
    { name: "port8", title: "Port 8", type: "String", options: ['off', 'on'] }
  ]
}, machineBlock);

Blocks['machine_gilson_FractionCollector203B'] = extend({
  machineTitle: "Gilson Fraction Collector 203B",
  machineDefaultName: "fractioncollector",
  machineVars: [
    { name: "position", title: "Position", type: "Number" },
    { name: "valve", title: "Valve", type: "String", options: ['waste', 'collect'] }
  ],
  machineConnectionType: "GSIOCConnection"
}, machineBlock);

Blocks.addMachineBlock = function(name, definition) {
  Blocks[name] = extend(definition, machineBlock);
};<|MERGE_RESOLUTION|>--- conflicted
+++ resolved
@@ -39,46 +39,6 @@
 import {_extend as extend} from '../core/utils';
 import {numberValidator} from '../core/validators';
 
-<<<<<<< HEAD
-=======
-var _R2R4_vars = [{
-  name: "status", title: "Status", type: "String", readonly: true
-}, {
-  name: "power", title: "Power", type: "String", options: ['off', 'on']
-}, {
-  name: "loop1", title: "Loop A", type: "String", options: ['load', 'inject']
-}, {
-  name: "loop2", title: "Loop B", type: "String", options: ['load', 'inject']
-}, {
-  name: "pressure_limit", title: "Pressure Limit", type: "Number", unit: { options: [['mbar', 1], ['bar', 1000]], default: 1 }
-}, {
-  name: "pressure", title: "System Pressure", type: "Number", readonly: true, unit: { options: [['mbar', 1], ['bar', 1000]], default: 1 }
-}, {
-  name: "output", title: "Output", type: "String", options: ['waste', 'collect']
-}]
-for (var i = 1; i < 3; i++) {
-  _R2R4_vars.push({
-    name: "pump" + i, title: "Pump " + String.fromCharCode(64 + i), parts: [
-      { name: "target", title: "Target", type: "Number", unit: { options: [['mL/min', 1000], ['uL/min', 1]], default: 1000 }},
-      { name: "rate", title: "Flow Rate", type: "Number", readonly: true, unit: { options: [['mL/min', 1000], ['uL/min', 1]], default: 1000 } },
-      { name: "pressure", title: "Pressure", type: "Number", readonly: true, unit: { options: [['mbar', 1], ['bar', 1000]], default: 1000 } },
-      { name: "input", title: "Input", type: "String", options: ['solvent', 'reagent'] },
-      { name: "airlock", title: "Airlock", type: "Number", readonly: true }
-    ]
-  });
-}
-for (var i = 1; i < 5; i++) {
-  _R2R4_vars.push({
-    name: "heater" + i, title: "Heater " + String.fromCharCode(64 + i), parts: [
-      { name: "target", title: "Target", type: "Number", unit: 'C' },
-      { name: "temp", title: "Temperature", type: "Number", readonly: true, unit: 'C' },
-      { name: "mode", title: "Mode", type: "Number", readonly: true },
-      { name: "power", title: "Power", type: "Number", readonly: true, unit: 'W' }
-    ]
-  });
-}
-
->>>>>>> 5f898e87
 var _K120_vars = [
   { name: "status", title: "Status", type: "String", readonly: true },
   { name: "power", title: "Power", type: "String", options: ['off', 'on'] },
