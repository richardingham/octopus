# System Imports
from math import ceil
import operator

# Package Imports
from ..util import now, timerange, EventEmitter

# Sibling Imports
import errors


def _upper_bound (list, time):
	# Return the index of the first item in {list} which
	# is greater than or equal to {time}.
	# http://stackoverflow.com/q/2236906/
	return next((i for i, t in enumerate(list) if t >= time), None)


def _lower_bound (list, time):
	l = len(list)

	# Return the index of the last item in {list} which
	# is less than or equal to {time}.
	try:
		return l - 1 - next(
			(i for i, t in enumerate(reversed(list)) if t <= time)
		)
	except StopIteration:
		return None


def _interp (x, x0, y0, x1, y1):
	try:
		return y0 + (y1 - y0) * (x - x0) / (x1 - x0)
	except ZeroDivisionError:
		return y1


def _prepare (start, interval):
	if interval is not None and interval < 0:
		interval = 0

	if start is not None:
		if start < 0:
			start = now() + start

		if interval is None:
			interval = now() - start

	return start, interval


def _get (x_vals, y_vals, x_max, x_min, start, interval):

	# Return all data
	if start is None and interval is None:
		return zip(x_vals, y_vals)

	if interval is None:
		interval = 0

	# Request range is outside data range
	if start > x_max:
		if interval is 0:
			return [(start, y_vals[-1])]
		else:
			return [(start, y_vals[-1]), (start + interval, y_vals[-1])]
	if start + interval < x_min:
		try:
			if interval is 0:
				return [(start, y_vals[0])]
			else:
				return [(start, y_vals[0]), (start + interval, y_vals[0])]
		except IndexError:
			if interval is 0:
				return [(start, 0)]
			else:
				return [(start, 0), (start + interval, 0)]

	# Collect data from archive
	i_start = _lower_bound(x_vals, start)
	i_end   = _upper_bound(x_vals, start + interval)

	if i_end is not None:
		i_end += 1 # Return the interval length of data

	vals = zip(x_vals[i_start:i_end], y_vals[i_start:i_end])

	# Fill in the start and end points if necessary.
	try:
		if start < x_min:
			vals.insert(0, (start, y_vals[0]))
	except IndexError:
		pass

	try:
		if start + interval > x_max:
			vals.append((start + interval, y_vals[-1]))
	except IndexError:
		pass

	return vals


def _at (val, time):
	if len(val) is 1:
		return val[0][1]
	elif len(val) is 0:
		return 0
	else:
		a, b = val[0:2]
		return _interp(time, a[0], a[1], b[0], b[1])


class Archive (object):
	# Set threshold_factor to None for non-numeric variables
	threshold_factor = 0.05
	min_delta = 10

	def __init__ (self):
		self._prev_x = None
		self._prev_y = None
		self.truncate()

	def truncate (self):
		self._zero = now()

		self._x = [self._prev_x] if self._prev_x is not None else []
		self._y = [self._prev_y] if self._prev_y is not None else []

		self._y_min = 0
		self._y_max = 0
		self._min_since_last = None
		self._max_since_last = None

	def push (self, x, y):
		# Ignore data points at times earlier than the most recent reset.
		if x < self._zero:
			return

		if self.threshold_factor is not None:
			# Update max and min
			if y > self._y_max:
				self._y_max = y
			elif y < self._y_min:
				self._y_min = y

			# The delta must be at least {factor} * absolute spread
			# of values collected so far, and at least {min_delta}.
			threshold = max(
				self.threshold_factor * (self._y_max - self._y_min), 
				self.min_delta
			)

			# Update Min / Max values
			if self._min_since_last is None \
			or y < self._min_since_last[1]:
				self._min_since_last = (x, y)

			if self._max_since_last is None \
			or y > self._max_since_last[1]:
				self._max_since_last = (x, y)

		# Store the values if the delta exceeds the threshold
		if self._prev_y is None \
		or self.threshold_factor is None \
		or abs(self._prev_y - y) > threshold:

			# Add up to one local maximum (or minimum) 
			# to retain concave curve shapes.
			if self.threshold_factor is not None:
				if self._max_since_last[1] > self._prev_y \
				and self._max_since_last[1] > y:
					self._x.append(self._max_since_last[0])
					self._y.append(self._max_since_last[1])
				elif self._min_since_last[1] < self._prev_y \
				and self._min_since_last[1] < y:
					self._x.append(self._min_since_last[0])
					self._y.append(self._min_since_last[1])

				self._min_since_last = (x, y)
				self._max_since_last = (x, y)

			self._x.append(x)
			self._y.append(y)
			self._prev_x = x
			self._prev_y = y

	def get (self, start = None, interval = None):
		start, interval = _prepare(start, interval)

		# Nothing in archive
		if self._prev_x is None:
			return []

		return _get(self._x, self._y, self._prev_x, self._x[0], start, interval)

	def at (self, time):
		val = self.get(time, 0)

		if len(val) is 0:
			return ""
		else:
			return val[0][1]


class StringArchive (Archive):

	def __init__ (self, variable):
		Archive.__init__(self)
		self._variable = variable

	def push (self, x, y):
		pass

	def at (self, time):
		return "StringArchive.at not implemented" # _at(self.get(time, 0), time)


_default_alias_counters = {}
def _default_alias (object):
	class_name = object.__class__.__name__

	if class_name not in _default_alias_counters:
		_default_alias_counters[class_name] = 1
	else:
		_default_alias_counters[class_name] += 1
	
	return "{:s}_{:d}".format(class_name, _default_alias_counters[class_name])


class BaseVariable (EventEmitter):
	alias = ""

	@property
	def value (self):
		try:
			return self._value
		except AttributeError:
			return None

	@property
	def type (self):
		try:
			return self._type
		except AttributeError:
			return type(None)

	def get_value (self):
		return self._value

	def __str__ (self):
		return str(self.get_value())

	def __int__ (self):
		return int(self.get_value())

	def __float__ (self):
		return float(self.get_value())

	def __nonzero__ (self):
		return bool(self.get_value())

	def __repr__ (self):
		return "<{class_name} at Ox{reference:x}: {var_alias} ({var_type}) = {var_value}>".format(
			class_name = self.__class__.__name__, 
			reference = id(self),
			var_alias = self.alias,
            var_type = self.type.__name__,
			var_value = self.value
		)


class Variable (BaseVariable):
	length = 30 # in seconds
	
	def __init__ (self, type, value = None):
		self.alias = _default_alias(self)

		self._time = None
		self._value = None
		self._type = type

		self._x = []
		self._y = []

		if type in (int, float, long, complex):
			self._archive = Archive(self)
		else:
			self._archive = StringArchive()

		self._log_file = None

		if value is not None:
			self._push(value)

	def truncate (self):
		"""
		Empty the variable of all stored data.
		"""

		if self._value is None:
			self._x = []
			self._y = []
		else:
			self._time = now()

			self._x = [self._time]
			self._y = [self._value]

		self._archive.truncate()

		# Trigger clear event
		self.emit("clear", time = self._time, value = self._value)

	def set (self, value):
		self._push(value)

	def get (self, start = None, interval = None):	
		"""
		Returns the value of the variable over a particular time period.

		Returns a list of (time, value) pairs between 
		[time = start and time = start + interval] (inclusive).

		start: earliest time to return data.
		interval: time-span requested.

		If interval = None, then data are returned from start
		up to the current time.

		If start < 0, then this number of seconds is subtracted
		from the current time.
		"""

		if start is None and interval is None:
			return self._archive.get()

		if start < self._x[0]:
			return self._archive.get(start, interval)

		start, interval = _prepare(start, interval)

		return _get(self._x, self._y, self._time, self._x[0], start, interval)

	def at (self, time):
		return _at(self.get(time, 0), time)

	def _push (self, value, time = None):
		if type(value) != self._type:
			value = self._type(value)

		if time is None:
			time = now()
		elif time < self._time:
			raise Exception("Cannot insert values earlier than latest value")

		# Only store changes
		if self._value == value \
		and len(self._x) > 2 \
		and self._y[-2] == value:
			self._x[-1] = time
			changed = False
		else:
			self._x.append(time)
			self._y.append(value)

			changed = True

			# Trim old data
			mid = len(self._x) / 2
			if time - self._x[mid] > self.length:
				self._y = self._y[mid:]
				self._x = self._x[mid:] 

		self._value = value
		self._time  = time

		self._archive.push(time, value)
		self._log(time, value)
		
		# Trigger change event
		if changed:
			self.emit("change", time = time, value = value)

	# Todo: Put these in event watchers in the experiment.
	def _log (self, time, value):
		if self._log_file is not None:
			self._log_file.write(time, value)

	def setLogFile (self, logFile):
		if self._log_file is not None:
			self._log_file.close()

		self._log_file = logFile

		if self._value is not None:
			self._log_file.write(now(), self._value)

	def stopLogging (self):
		if self._log_file is not None:
			self._log_file.close()

		self._log_file = None		


class Constant (BaseVariable):
	def __init__ (self, value):
		self._value = value
		self._type = type(value)

	def get (self, start, interval = None):
		start, interval = _prepare(start, interval)

		if interval == 0:
			return [(start, self._value)]

		return [
			(start, self._value), 
			(start + interval, self._value)
		]

	def at (self, time):
		return self._value

	def serialize (self):
		return str(self._value)


class Expression (BaseVariable):
	pass

# Variable should emulate a numerical variable
_unary_ops = (
	(" not ", operator.__not__), (" abs ", operator.__abs__),
	(" -", operator.__neg__), (" +", operator.__pos__))
_binary_ops = (
	(" < ", operator.__lt__), (" <= ", operator.__le__), (" == ", operator.__eq__), 
	(" != ", operator.__ne__), (" > ", operator.__gt__), (" >= ", operator.__ge__),
	(" + ", operator.__add__), (" - ", operator.__sub__), (" / ", operator.__div__), 
	(" / ", operator.__truediv__), (" // ", operator.__floordiv__), 
	(" * ", operator.__mul__), (" % ", operator.__mod__),
	("**", operator.__pow__),
	(" & ", operator.__and__), (" | ", operator.__or__),
	(" and ", lambda a, b: a and b), (" or ", lambda a, b: a or b),
)

# http://stackoverflow.com/questions/100003/what-is-a-metaclass-in-python/6581949#6581949
def _def_binary_op (symbol, operatorFn):
	if symbol in (" and ", " or "):
		clsName = symbol[1:-1].capitalize() + "Expression"
		attrName = symbol[1:-1]
		rattrName = None
	else:
		if operatorFn in (operator.__and__, operator.__or__):
			clsName = "Bitwise" + operatorFn.__name__[2:-2].capitalize() + "Expression"
		else:
			clsName = operatorFn.__name__[2:-2].capitalize() + "Expression"
		attrName = operatorFn.__name__
		rattrName = "__r" + operatorFn.__name__[2:]
	
	def init (self, lhs, rhs):
		self.alias = _default_alias(self)

		self._archive_x = None
		self._archive_y = None

		lhs = lhs if isinstance(lhs, BaseVariable) else Constant(lhs)
		rhs = rhs if isinstance(rhs, BaseVariable) else Constant(rhs)
		self._lhs = lhs
		self._rhs = rhs

		if lhs.value is not None and rhs.value is not None:
			try:
				self._value = operatorFn(lhs.value, rhs.value)
			except TypeError:
				if lhs.type is str or rhs.type is str:
					self._value = operatorFn(str(lhs.value), str(rhs.value))
				else:
					raise

			self._type = type(self._value)
		else:
			self._value = None
			self._type = None

		lhs.on("change", self._changed)
		rhs.on("change", self._changed)

	def _changed (self, data):
		try:
			self._value = operatorFn(self._lhs.value, self._rhs.value)
		except TypeError:
			if self._lhs.type is str or self._rhs.type is str:
<<<<<<< HEAD
				try:
					return operator(str(self._lhs.value), str(self._rhs.value))
				except TypeError:
					return None
			
			return None

	def get_type (self):
		if self._type is None:
			try:
				value = self.get_value()

				if value is not None:
					self._type = type(value)
			except TypeError:
				return None # one of the values is None.
=======
				self._value = operatorFn(str(self._lhs.value), str(self._rhs.value))
			else:
				raise

		if self._archive_x is not None:
			self._archive_x.append(data['time'])
			self._archive_y.append(self._value)

		self.emit("change", time = data['time'], value = self._value)

	def get_type (self):
		if self._type is None and self._value is not None:
			self._type = type(self._value)
>>>>>>> 85618edb

		return self._type
	
	def get (self, start = None, interval = None):
		if self._archive_x is None:
			self.get_archive()

		return _get(self._archive_x, self._archive_y, self._archive_x[-1], self._archive_x[0], start, interval)

	def at (self, time):
		return _at(self.get(time, 0), time)

	def get_archive (self, store = True):
		if self._archive_x is not None:
			return zip(self._archive_x, self._archive_y)

		x = []
		y = []

		try:
			lhsa = self._lhs.get_archive(store = False)
		except AttributeError:
			lhsa = self._lhs.get()

		try:
			rhsa = self._rhs.get_archive(store = False)
		except AttributeError:
			rhsa = self._rhs.get()

		if self._lhs.type is str or self._rhs.type is str:
			def op (l, r):
				return operatorFn(l, r)
		else:
			def op (l, r):
				return operatorFn(str(l), str(r))

		r_max = len(rhsa)
		l_max = len(rhsa)
		r_i = l_i = 0

		while r_i < r_max and l_i < l_max:
			l_t, c_l = lhs[l_i]

			while rhs[r_i][0] < l_t:
				x.append(rhs[r_i][0])
				y.append(op(c_l, rhs[r_i][0]))
				r_i += 1

			r_t, c_r = rhs[r_i]

			while lhs[r_i][0] < r_t:
				x.append(rhs[l_i][0])
				y.append(op(lhs[l_i][0], c_r))
				l_i += 1

		if store:
			self._archive_x = x
			self._archive_y = y

		return zip(x, y)
		
	def serialize (self):
		return "(" + \
			self._lhs.serialize() + symbol \
			+ self._rhs.serialize() + ")"

	cls = type(
		clsName, 
		(Expression,), 
		{ 
			"__init__": init,
			"type": property(get_type),
			"serialize": serialize,
			"_changed": _changed,
			"get_archive": get_archive,
			"get": get,
			"at": at
		}
	)

	def op_fn (self, other):
		return cls(self, other)

	def op_rfn (self, other):
		return cls(other, self)

	setattr(BaseVariable, attrName, op_fn)

	if rattrName is not None:
		setattr(BaseVariable, rattrName, op_rfn)

def _def_unary_op (symbol, operatorFn):
	def init (self, operand):
		self.alias = _default_alias(self)

		self._operand = operand

<<<<<<< HEAD
	def get_value (self):
		try:
			return operator(self._operand.value)
		except TypeError:	
			return None

	def get_type (self):
		if self._type is None:
			try:
				value = self.get_value()

				if value is not None:
					self._type = type(value)
			except TypeError:
				return None
=======
		if operand.value is not None:
			self._value = operatorFn(operand.value)
			self._type = type(self._value)
		else:
			self._value = None
			self._type = None

		operand.on("change", self._changed)

	def _changed (self, data):
		self._value = operatorFn(self._operand.value)
		self.emit("change", time = data['time'], value = self._value)

	def get_type (self):
		if self._type is None and self._value is not None:
			self._type = type(self._value)
>>>>>>> 85618edb

		return self._type
	
	def get (self, start = None, interval = None):
		if self._archive_x is None:
			self.get_archive()

		return _get(self._archive_x, self._archive_y, self._archive_x[-1], self._archive_x[0], start, interval)
	
	def at (self, time):
		return _at(self.get(time, 0), time)

	def get_archive (self, store = True):
		if self._archive_x is not None:
			return zip(self._archive_x, self._archive_y)

		x = []
		y = []

		try:
			opa = self._operand.get_archive(store = False)
		except AttributeError:
			opa = self._operand.get()

		for o_x, o_y in opa:
			x.append(o_x)
			y.append(operatorFn(o_y))

		if store:
			self._archive_x = x
			self._archive_y = y

		return zip(x, y)

	def serialize (self):
		return symbol + self._operand.serialize()

	cls = type(
		op.__name__[2:-2].capitalize() + "Expression", 
		(Expression,), 
		{ 
			"__init__": init,
			"type": property(get_type),
			"serialize": serialize,
			"_changed": _changed,
			"get_archive": get_archive,
			"get": get,
			"at": at
		}
	)

	def op_fn (self, other):
		return cls(self, op)

	setattr(BaseVariable, op.__name__, op_fn)

[_def_unary_op(symbol, op) for symbol, op in _unary_ops]
[_def_binary_op(symbol, op) for symbol, op in _binary_ops]
<|MERGE_RESOLUTION|>--- conflicted
+++ resolved
@@ -492,24 +492,6 @@
 			self._value = operatorFn(self._lhs.value, self._rhs.value)
 		except TypeError:
 			if self._lhs.type is str or self._rhs.type is str:
-<<<<<<< HEAD
-				try:
-					return operator(str(self._lhs.value), str(self._rhs.value))
-				except TypeError:
-					return None
-			
-			return None
-
-	def get_type (self):
-		if self._type is None:
-			try:
-				value = self.get_value()
-
-				if value is not None:
-					self._type = type(value)
-			except TypeError:
-				return None # one of the values is None.
-=======
 				self._value = operatorFn(str(self._lhs.value), str(self._rhs.value))
 			else:
 				raise
@@ -523,7 +505,6 @@
 	def get_type (self):
 		if self._type is None and self._value is not None:
 			self._type = type(self._value)
->>>>>>> 85618edb
 
 		return self._type
 	
@@ -621,23 +602,6 @@
 
 		self._operand = operand
 
-<<<<<<< HEAD
-	def get_value (self):
-		try:
-			return operator(self._operand.value)
-		except TypeError:	
-			return None
-
-	def get_type (self):
-		if self._type is None:
-			try:
-				value = self.get_value()
-
-				if value is not None:
-					self._type = type(value)
-			except TypeError:
-				return None
-=======
 		if operand.value is not None:
 			self._value = operatorFn(operand.value)
 			self._type = type(self._value)
@@ -654,7 +618,6 @@
 	def get_type (self):
 		if self._type is None and self._value is not None:
 			self._type = type(self._value)
->>>>>>> 85618edb
 
 		return self._type
 	
