# System Imports
import os

# Twisted Imports
from twisted.internet import reactor, defer

# Sibling Imports
from . import sequence as s
from ..data import Variable

# To implement:
# with(sets, stmt)

## Helper functions

def sequence (*steps):
	return s.Sequence(steps)

<<<<<<< HEAD

=======
>>>>>>> dd42e037
def parallel (*steps):
	return s.Parallel(steps)


def set (var, expr):
	if not isinstance(var, Variable):
		raise Exception('set(): first argument must be a Variable')

	return s.SetStep(var, expr)


def increment (var):
	if not isinstance(var, Variable):
		raise Exception('increment(): argument must be a Variable')

	return s.SetStep(var, var + 1)


def decrement (var):
	if not isinstance(var, Variable):
		raise Exception('increment(): argument must be a Variable')

	return s.SetStep(var, var - 1)


def wait (time):
	return s.WaitStep(time)


def wait_until (test):
	return s.WaitUntilStep(test)


def loop_while (test, stmt, min_calls = 0):
	return s.WhileStep(test, stmt, min_calls)


def loop_until (test, stmt, min_calls = 0):
	return loop_while(test == False, stmt, min_calls)


def on (test, stmt, max_calls = None):
	return s.OnStep(test, stmt, max_calls)


def once (test, stmt):
	return on(test, stmt, 1)


def tick (stmt, interval, now = True, max_calls = None):
	return s.TickStep(stmt, interval, now, max_calls)


def call (fn, *args, **kwargs):
	return s.CallStep(fn, *args, **kwargs)


def do_if (test, stmt_true, stmt_false = None):
	if stmt_false is None:
		stmt_false = sequence()

	return s.IfStep(test, stmt_true, stmt_false)


def cancel (step):
	return s.CancelStep(step)


def log (message):
	return s.LogStep(message)

def with_dependents (step, dependents):
	for dependent in dependents:
		step.dependents.add(dependent)

	return step<|MERGE_RESOLUTION|>--- conflicted
+++ resolved
@@ -16,10 +16,7 @@
 def sequence (*steps):
 	return s.Sequence(steps)
 
-<<<<<<< HEAD
 
-=======
->>>>>>> dd42e037
 def parallel (*steps):
 	return s.Parallel(steps)
 
