{
  "name": "octopus",
  "version": "0.0.0",
  "description": "",
  "directories": {
    "test": "tests"
  },
  "scripts": {
    "test": "echo \"Error: no test specified\" && exit 1"
  },
  "author": "Richard Ingham",
  "license": "MIT",
  "devDependencies": {
    "glob": "^7.1.2",
<<<<<<< HEAD
    "rollup": "^0.51.8",
    "rollup-plugin-copy": "^3.1.0",
    "@rollup/plugin-multi-entry": "^2.0.2",
    "rollup-plugin-node-builtins": "^2.1.2"
=======
    "rollup": "^2.7.0",
    "rollup-plugin-copy": "^3.3.0",
    "@rollup/plugin-multi-entry": "^3.0.0",
    "rollup-plugin-node-builtins": "^2.1.0"
>>>>>>> 3179072c
  }
}<|MERGE_RESOLUTION|>--- conflicted
+++ resolved
@@ -12,16 +12,9 @@
   "license": "MIT",
   "devDependencies": {
     "glob": "^7.1.2",
-<<<<<<< HEAD
-    "rollup": "^0.51.8",
-    "rollup-plugin-copy": "^3.1.0",
-    "@rollup/plugin-multi-entry": "^2.0.2",
-    "rollup-plugin-node-builtins": "^2.1.2"
-=======
     "rollup": "^2.7.0",
     "rollup-plugin-copy": "^3.3.0",
     "@rollup/plugin-multi-entry": "^3.0.0",
     "rollup-plugin-node-builtins": "^2.1.0"
->>>>>>> 3179072c
   }
 }